--- conflicted
+++ resolved
@@ -24,11 +24,7 @@
   recovery_vol:
     value: 0.9999
     units: dimensionless
-<<<<<<< HEAD
-    reference: 'EPA model: https://www.epa.gov/sdwa/drinking-water-treatment-technology-units-cost-models'
-=======
     reference: 'EPA model: https://www.epa.gov/sdwa/drinking-water-treatment-technology-unit-cost-models'
->>>>>>> 09e07b42
   default_removal_frac_mass_solute:
     value: 0
     units: dimensionless